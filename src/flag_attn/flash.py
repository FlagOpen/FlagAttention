import math
import torch
import triton
import triton.language as tl
from flag_attn.total import _total_attention_kernel
from flag_attn.split_kv import _fwd_split_kv_kernel, _fwd_combine_kv_splits, num_splits_herustic
from flag_attn.split_kv import get_fwd_config as get_fwd_config_kv_split

from .dropout import philox_cuda_seed_offset

__all__ = ["attention"]


def maybe_contiguous(x):
    # only when the inner most dimension is contiguous can LDGSTS be used
    # so inner-dimension contiguity is enforced.
    return x.contiguous() if x.stride(-1) != 1 else x

def rounded_multiple(a, b):
    return (a + b - 1) // b * b

# --------------------------- public API ---------------------------
class FlashAttention(torch.autograd.Function):
    @staticmethod
<<<<<<< HEAD
    def forward(ctx, q, k, v, causal, sm_scale, dropout_p,
                return_log_normalizer=False,
                return_total_attention=False,
                return_seed_offset=False):
=======
    def forward(ctx, q, k, v, causal, sm_scale, return_log_normalizer, return_total_attention):
        # size, stride, dtype checking
>>>>>>> 13664fc3
        Dq, Dk, Dv = q.shape[-1], k.shape[-1], v.shape[-1]
        assert Dq == Dk == Dv, "feature size of q, k, v should be equal"
        assert Dk in {16, 32, 64, 128}

        B, H, M, D = q.shape
        N = k.shape[2]
        Hk, Hv = k.shape[1], v.shape[1]
        assert Hk == Hv, "num of heads in k and v should be equal"
        assert H % Hk == 0, "number of heads in q must be a multiple of that in k & v"
        num_groups = H // Hk

        P_SEQ = N - M
        larger_m = M > N

        if sm_scale is None:
            sm_scale = 1. / math.sqrt(D)

<<<<<<< HEAD
        # Dropout preparation.
        is_dropout = dropout_p > 0
        if is_dropout:
            n_dropouts = B * H * M * N
            seed, offset = philox_cuda_seed_offset(n_dropouts)
        else:
            seed, offset = 0, 0
=======
        # contiguity
        q, k, v = maybe_contiguous(q), maybe_contiguous(k), maybe_contiguous(v)
>>>>>>> 13664fc3

        # to work around https://github.com/openai/triton/issues/2441
        device = torch.cuda.device_of(q)
        num_sms = torch.cuda.get_device_properties(device).multi_processor_count

        with torch.cuda.device(device):
            config_for_split_kv = get_fwd_config_kv_split(B, H, M, N, D, causal)
            S = num_splits_herustic(B, H, M, N, config_for_split_kv[0], config_for_split_kv[1], num_sms, 128)
            split_kv: bool = S > 1
            # print(f"flag_attn choose {S} splits")

            if not split_kv:
                config = get_fwd_config(B, H, M, N, D, causal)
                BLOCK_M, BLOCK_N, num_stages, num_warps = config

                divisible_m = M % BLOCK_M == 0
                divisible_n = N % BLOCK_N == 0
                # consider using 3d grid to avoid div & rem
                grid = (triton.cdiv(M, BLOCK_M), H, B)
                o = torch.empty_like(q)
                L = torch.empty((B, H, M), device=q.device, dtype=torch.float32)
                p = torch.empty((B, H, M, N), device=q.device, dtype=torch.float32)
                _fwd_kernel[grid](
                    q, k, v,
                    sm_scale,
                    dropout_p, seed, offset,
                    L, o,
                    q.stride(0), q.stride(1), q.stride(2), q.stride(3),
                    k.stride(0), k.stride(1), k.stride(2), k.stride(3),
                    v.stride(0), v.stride(1), v.stride(2), v.stride(3),
                    o.stride(0), o.stride(1), o.stride(2), o.stride(3),
                    B, H, M, N, P_SEQ, num_groups,
                    BLOCK_M=BLOCK_M, BLOCK_N=BLOCK_N, BLOCK_DMODEL=D,
                    IS_CAUSAL=causal, IS_DROPOUT=is_dropout, LARGER_M=larger_m,
                    DIVISIBLE_M=divisible_m, DIVISIBLE_N=divisible_n,
                    num_warps=num_warps, num_stages=num_stages,
                )
            else: # split kv
                assert not is_dropout, "Cannot apply dropout with splitkv yet."
                BLOCK_M, BLOCK_N, num_stages, num_warps = config_for_split_kv

                divisible_m = M % BLOCK_M == 0
                divisible_n = N % BLOCK_N == 0
                # consider using 3d grid to avoid div & rem
                multiple_l = torch.empty((B, H, S, M), dtype=torch.float32, device="cuda")
                multiple_o = torch.empty((B, H, S, M, D), dtype=torch.float16, device="cuda")
                grid = (triton.cdiv(M, BLOCK_M), S, H * B)
                N_SPLIT_SIZE = triton.cdiv(triton.cdiv(N, BLOCK_N), S) * BLOCK_N
                _fwd_split_kv_kernel[grid](
                    q, k, v,
                    sm_scale,
                    multiple_l, multiple_o,
                    q.stride(0), q.stride(1), q.stride(2), q.stride(3),
                    k.stride(0), k.stride(1), k.stride(2), k.stride(3),
                    v.stride(0), v.stride(1), v.stride(2), v.stride(3),
                    multiple_o.stride(0), multiple_o.stride(1), multiple_o.stride(2), multiple_o.stride(3), multiple_o.stride(4),
                    B, H, M, N, P_SEQ, N_SPLIT_SIZE, S, num_groups,
                    BLOCK_M=BLOCK_M, BLOCK_DMODEL=D, BLOCK_N=BLOCK_N,
                    IS_CAUSAL=causal, LARGER_M=larger_m,
                    DIVISIBLE_M=divisible_m, DIVISIBLE_N=divisible_n,
                    num_stages=num_stages, num_warps=num_warps,
                )

                L = torch.empty((B, H, M), dtype=torch.float32, device="cuda")
                o = torch.empty_like(q)
                grid = (triton.cdiv(M, BLOCK_M), H, B)
                _fwd_combine_kv_splits[grid](
                    multiple_o, multiple_l,
                    o, L,
                    multiple_o.stride(0), multiple_o.stride(1), multiple_o.stride(2), multiple_o.stride(3), multiple_o.stride(4),
                    o.stride(0), o.stride(1), o.stride(2), o.stride(3),
                    B, H, M, S,
                    BLOCK_M=BLOCK_M, BLOCK_DMODEL=D,
                    DIVISIBLE_M=divisible_m,
                    num_stages=num_stages, num_warps=num_warps,
                )

            # total attention
            if return_total_attention:
                tot_attn = torch.empty((B, H, N), device=q.device, dtype=torch.float32)
                grid = (triton.cdiv(N, BLOCK_N), H, B)
                _total_attention_kernel[grid](
                    q, k, L, tot_attn, sm_scale,
                    q.stride(0), q.stride(1), q.stride(2), q.stride(3),
                    k.stride(0), k.stride(1), k.stride(2), k.stride(3),
                    B, H, M, N, P_SEQ, num_groups,
                    BLOCK_M=BLOCK_M, BLOCK_DMODEL=D, BLOCK_N=BLOCK_N,
                    CAUSAL=causal,
                    DIVISIBLE_M=divisible_m, DIVISIBLE_N=divisible_n,
                    num_stages=num_stages, num_warps=num_warps,
                )

        # autograd context maintenance
        ctx.save_for_backward(q, k, v, o, L)
        ctx.sm_scale = sm_scale
        ctx.causal = causal
        ctx.is_dropout = is_dropout
        ctx.dropout_p = dropout_p
        ctx.seed = seed
        ctx.offset = offset

        has_extra_return = True in (return_log_normalizer, return_total_attention, return_seed_offset)
        if has_extra_return:
            outs = (
                o,
                L if return_log_normalizer else None,
                tot_attn if return_total_attention else None,
                seed if return_seed_offset else None,
                offset if return_seed_offset else None
            )
            return outs
        return o

    @staticmethod
    def backward(ctx, do, *ignored):
        q, k, v, o, L = ctx.saved_tensors
        sm_scale = ctx.sm_scale
        causal = ctx.causal
        is_dropout = ctx.is_dropout
        dropout_p = ctx.dropout_p
        seed = ctx.seed
        offset = ctx.offset

        B, H, M, D = q.shape
        N = k.shape[2]
        Hk = k.shape[1]
        num_groups = H // Hk
        P_SEQ = N - M
        larger_m = M > N

        if sm_scale is None:
            sm_scale = 1. / math.sqrt(D)

        # to work around https://github.com/openai/triton/issues/2441
        device = torch.cuda.device_of(q)
        with torch.cuda.device(device):
            config = get_bwd_config(B, H, M, N, D, causal)
            BLOCK_M, BLOCK_N, num_stages, num_warps = config

            divisible_m = M % BLOCK_M == 0
            divisible_n = N % BLOCK_N == 0

            p = 1 / (1 - dropout_p)

            delta = torch.empty_like(L)
            grid = (triton.cdiv(M, BLOCK_M), H, B)
            _bwd_preprocess[grid](
                o, do,
                delta,
                p,
                o.stride(0), o.stride(1), o.stride(2), o.stride(3),
                do.stride(0), do.stride(1), do.stride(2), do.stride(3),
                delta.stride(0), delta.stride(1), delta.stride(2),
                M,
                IS_DROPOUT=is_dropout,
                BLOCK_M=BLOCK_M, D_HEAD=D,
                DIVISIBLE_M=divisible_m,
            )

            # NOTE that dk & dv always have the same number of heads as q, instead of q.
            dk = torch.empty((B, H, N, D), dtype=k.dtype, device=q.device)
            dv = torch.empty((B, H, N, D), dtype=v.dtype, device=q.device)
            grid = (triton.cdiv(N, BLOCK_N), H, B)
            _bwd_kv_kernel[grid](
                q, k, v,
                sm_scale,
                do, dk, dv,
                L, delta,
                dropout_p,
                seed,
                offset,
                q.stride(0), q.stride(1), q.stride(2), q.stride(3),
                k.stride(0), k.stride(1), k.stride(2), k.stride(3),
                v.stride(0), v.stride(1), v.stride(2), v.stride(3),
                do.stride(0), do.stride(1), do.stride(2), do.stride(3),
                dk.stride(0), dk.stride(1), dk.stride(2), dk.stride(3),
                dv.stride(0), dv.stride(1), dv.stride(2), dv.stride(3),
                B, H, M, N, P_SEQ,
<<<<<<< HEAD
                IS_DROPOUT=is_dropout,
=======
                num_groups,
>>>>>>> 13664fc3
                BLOCK_M=BLOCK_M, BLOCK_DMODEL=D, BLOCK_N=BLOCK_N, CAUSAL=causal,
                DIVISIBLE_M=divisible_m, DIVISIBLE_N=divisible_n,
                num_stages=num_stages, num_warps=num_warps,
            )

            dq = torch.zeros_like(q)
            grid = (triton.cdiv(M, BLOCK_M), H, B)
            _bwd_q_kernel[grid](
                q, k, v, sm_scale, do,
                dq,
                L, delta,
                dropout_p,
                seed,
                offset,
                q.stride(0), q.stride(1), q.stride(2), q.stride(3),
                k.stride(0), k.stride(1), k.stride(2), k.stride(3),
                v.stride(0), v.stride(1), v.stride(2), v.stride(3),
                do.stride(0), do.stride(1), do.stride(2), do.stride(3),
                dq.stride(0), dq.stride(1), dq.stride(2), dq.stride(3),
                B, H, M, N, P_SEQ,
<<<<<<< HEAD
                IS_DROPOUT=is_dropout,
=======
                num_groups,
>>>>>>> 13664fc3
                BLOCK_M=BLOCK_M, BLOCK_DMODEL=D, BLOCK_N=BLOCK_N,
                CAUSAL=causal, LARGER_M=larger_m,
                DIVISIBLE_M=divisible_m, DIVISIBLE_N=divisible_n,
                num_stages=num_stages, num_warps = num_warps,
            )
<<<<<<< HEAD

        return dq, dk, dv, None, None, None, None, None, None
=======
            dk = dk.reshape((B, Hk, num_groups, N, D)).sum(2)
            dv = dv.reshape((B, Hk, num_groups, N, D)).sum(2)
        return dq, dk, dv, None, None, None, None
>>>>>>> 13664fc3


def attention(q, k, v, causal=False, sm_scale=None, dropout_p=0.0,
              return_log_normalizer=False, return_total_attention=False, return_seed_offset=False
):
    """
    An implementation of FlashAttention v2(https://arxiv.org/abs/2307.08691).

    Arguments:
        q(torch.Tensor): The first queries. The shape is (batch_size, num_heads_q, seqlen_q, headdim).
        k(torch.Tensor): The first keys. The shape is (batch_size, num_heads_k, seqlen_k, headdim).
        v(torch.Tensor): The values. The shape is (batch_size, num_heads_k, seqlen_k, headdim).
        causal(bool): Whether causal masking is applied to attention scores before applying softmax.
        sm_scale(float): The scaling of attention scores before applying softmax.
        dropout_p(float): Dropout probability.
        return_log_normalizer(bool): Whether to return the log normalizer of softmax inside attention.
        return_total_attention(bool): Whether to return the sum of attention along q's sequence dimendion.

    Returns:
        out(torch.Tensor): The output. The shape is (batch_size, num_heads_q, seqlen_q, headdim).

        If `return_log_normalizer` or `return_total_attention`, return the following results in addition.

        log_normalizer(torch.Tensor): The log normalizer. The shape is (batch_size, num_heads_q, seqlen_q).
        total_attention(torch.Tensor): The total attention. The shape is (batch_size, num_heads_q, seqlen_k).

    Notes:
        `num_heads_q` must be a multiple of `num_heads_k`.
    """
    return FlashAttention.apply(q, k, v, causal, sm_scale, dropout_p, return_log_normalizer, return_total_attention, return_seed_offset)


# --------------------------- Forward ---------------------------
# NOTE: this function can be overwritten at runtime to use your custom config
def get_fwd_config(B, H, M, N, D, causal):
    if torch.cuda.get_device_capability() == (8, 0):
        if not causal:
            if D <= 64:
                BLOCK_M, BLOCK_N, num_stages, num_warps = 128, 64, 3, 4
            else:
                if M <= 1024:
                    BLOCK_M, BLOCK_N, num_stages, num_warps = 128, 32, 3, 4
                else:
                    BLOCK_M, BLOCK_N, num_stages, num_warps = 128, 128, 3, 8
        else:
            if D <= 64:
                BLOCK_M, BLOCK_N, num_stages, num_warps = 128, 64, 4, 4
            else:
                if M <= 1024:
                    BLOCK_M, BLOCK_N, num_stages, num_warps = 128, 32, 2, 4
                else:
                    BLOCK_M, BLOCK_N, num_stages, num_warps = 128, 128, 3, 8
    elif torch.cuda.get_device_capability() == (8, 6):
        if not causal:
            if D <= 64:
                BLOCK_M, BLOCK_N, num_stages, num_warps = 128, 64, 3, 4
            else:
                BLOCK_M, BLOCK_N, num_stages, num_warps = 128, 32, 2, 4
        else: # causal
            if D <= 64:
                BLOCK_M, BLOCK_N, num_stages, num_warps = 64, 64, 3, 4
            else:
                BLOCK_M, BLOCK_N, num_stages, num_warps = 128, 32, 2, 4
    else:
        BLOCK_M, BLOCK_N, num_stages, num_warps = 32, 32, 1, 4
    return (BLOCK_M, BLOCK_N, num_stages, num_warps)


@triton.jit
def _fwd_kernel(
    Q, K, V,
    sm_scale,
    dropout_p,
    seed,
    offset,
    L, O,
    stride_qz, stride_qh, stride_qm, stride_qk,
    stride_kz, stride_kh, stride_kn, stride_kk,
    stride_vz, stride_vh, stride_vn, stride_vk,
    stride_oz, stride_oh, stride_om, stride_ok,
    Z, H, M, N, P_SEQ,
    num_groups,
    BLOCK_M: tl.constexpr, BLOCK_DMODEL: tl.constexpr, BLOCK_N: tl.constexpr,
    IS_CAUSAL: tl.constexpr, IS_DROPOUT: tl.constexpr, LARGER_M: tl.constexpr,
    DIVISIBLE_M: tl.constexpr, DIVISIBLE_N: tl.constexpr,
):
    input_dtype = Q.dtype.element_ty
    # -- grid id --
    start_m = tl.program_id(0)
    off_h = tl.program_id(1)
    off_z = tl.program_id(2)

    # scale sm_scale by log_2(e) and use
    # 2^x instead of exp in the loop because CSE and LICM
    # don't work as expected with `exp` in the loop
    log2e: tl.constexpr = 1.4426950408889634
    qk_scale = sm_scale * log2e

    # offset pointers for (batch, head)
    off_hk = off_h // num_groups
    Q += off_z * stride_qz + off_h * stride_qh
    K += off_z * stride_kz + off_hk * stride_kh
    V += off_z * stride_vz + off_hk * stride_vh
    O += off_z * stride_oz + off_h * stride_oh
    L += (off_z * H + off_h) * M # l's shape is (B, H, M)

    offs_m_base = tl.arange(0, BLOCK_M)
    offs_m = start_m * BLOCK_M + offs_m_base
    offs_n_base = tl.arange(0, BLOCK_N)
    offs_k = tl.arange(0, BLOCK_DMODEL)

    if IS_DROPOUT:
        rowblock_base = off_z * H * M * N + off_h * M * N + start_m * BLOCK_M * N
        offs_rng_base = offset + rowblock_base
        offs_rng_base += tl.arange(0, BLOCK_M)[:, None] * N
        offs_rng_base += tl.arange(0, BLOCK_N)[None, :]
        p_base = rowblock_base + tl.arange(0, BLOCK_M)[:, None] * N + tl.arange(0, BLOCK_N)[None, :]

    # initialize pointers to value-like data
    q_ptrs = Q + (offs_m[:, None] * stride_qm + offs_k[None, :] * stride_qk) # (BLOCK_M, BLOCK_DMODEL)
    o_ptrs = O + (offs_m[:, None] * stride_om + offs_k[None, :] * stride_ok) # (BLOCK_M, BLOCK_DMODEL)
    l_ptrs = L + offs_m

    # initialize pointer to m and l, fp32 for accumulators
    m_i = tl.full([BLOCK_M], value=-float("inf"), dtype=tl.float32)
    l_i = tl.zeros([BLOCK_M], dtype=tl.float32)
    acc = tl.zeros([BLOCK_M, BLOCK_DMODEL], dtype=tl.float32)

    # load q
    if DIVISIBLE_M:
        q = tl.load(q_ptrs, cache_modifier=".cg")
    else:
        mask_m = offs_m < M
        q = tl.load(q_ptrs, mask=mask_m[:, None], cache_modifier=".cg")

    #Dot I trick: to place q in registers, it saves shared memory
    if BLOCK_DMODEL < 128:
        I = tl.where(offs_k[:, None] == offs_k,
                     tl.full((BLOCK_DMODEL, BLOCK_DMODEL), 1.0, dtype=input_dtype),
                     tl.full((BLOCK_DMODEL, BLOCK_DMODEL), 0.0, dtype=input_dtype))
        q = tl.dot(q, I).to(input_dtype)
    # else:
    #     I = tl.where(offs_m_base[:, None] == offs_m_base,
    #                  tl.full((BLOCK_M, BLOCK_M), 1.0, dtype=input_dtype),
    #                  tl.full((BLOCK_M, BLOCK_M), 0.0, dtype=input_dtype))
    #     q = tl.dot(I, q).to(input_dtype)

    # NOTE: Loop-Bound-For-N
    # The indices in m-dimension that this block may access is in `[start_m * BLOCK_M, (start_m + 1) * BLOCK_M)`.
    # According to the rule of causal masking, then max index in n-dimension that this block may access
    # is `P_SEQ + (start_m + 1) * BLOCK_M`.
    # However, the upper bound of index in n-dimension should never exceed the sequence length of k/v(`P_SEQ + N_CTX`).
    # `P_SEQ + (start_m + 1) * BLOCK_M` may be larger than `N`.
    # At this case, there would be illegal memory access when loading k & v tiles
    # if mask_n is not applied for loading(only when `DIVISIBLE_N`` is true).
    # See also https://github.com/FlagOpen/FlagAttention/pull/8
    if IS_CAUSAL:
        hi = tl.minimum(N, P_SEQ + (start_m + 1) * BLOCK_M)
        if LARGER_M:
            hi = tl.maximum(0, hi)
    else:
        hi = N

    # loop over k, v and update accumulators
    offs_n_init = offs_n_base
    k_ptrs = K + (offs_k[:, None] * stride_vk + offs_n_init[None, :] * stride_vn) # (BLOCK_DMODEL, BLOCK_N)
    v_ptrs = V + (offs_n_init[:, None] * stride_kn + offs_k[None, :] * stride_kk) # (BLOCK_N, BLOCK_DMODEL)
    for start_n in range(0, hi, BLOCK_N):
        start_n = tl.multiple_of(start_n, BLOCK_N)
        offs_n = start_n + offs_n_base

        # -- load k, v --
        if DIVISIBLE_N:
            k = tl.load(k_ptrs, cache_modifier=".cg")
            v = tl.load(v_ptrs, cache_modifier=".cg")
        else:
            mask_n = offs_n < N
            k = tl.load(k_ptrs, mask=mask_n[None, :], cache_modifier=".cg")
            v = tl.load(v_ptrs, mask=mask_n[:, None], cache_modifier=".cg")

        # -- compute qk ---
        s = tl.zeros([BLOCK_M, BLOCK_N], dtype=tl.float32)
        s += tl.dot(q, k)

        if not DIVISIBLE_N:
            s = tl.where(mask_n[None, :], s, float("-inf"))
        if IS_CAUSAL:
            causal_mask = (P_SEQ + offs_m[:, None]) >= offs_n[None, :]
            s = tl.where(causal_mask, s, float("-inf"))

        # -- compute scaling constant ---
        m_i_new = tl.maximum(m_i, tl.max(s, 1))
        alpha = tl.math.exp2((m_i - m_i_new) * qk_scale)
        p = tl.math.exp2(s * qk_scale - m_i_new[:, None] * qk_scale)

        # -- compute partial sumexpn before applying dropout
        p_sum = tl.sum(p, 1)

        # -- apply dropout --
        if IS_DROPOUT:
            offs_rng = start_n + offs_rng_base
            pmask = tl.rand(seed, offs_rng, n_rounds=6) > dropout_p
            p *= pmask.to(tl.float32)

        # -- scale and update acc: acc *= alpha[:, None]--
        acc *= alpha[:, None]
        acc += tl.dot(p.to(input_dtype), v)

        # -- update m_i and l_i --
        l_i = l_i * alpha + p_sum
        m_i = m_i_new
        # update pointers
        k_ptrs += BLOCK_N * stride_kn
        v_ptrs += BLOCK_N * stride_vn

    # write back l & o
    if IS_CAUSAL and LARGER_M:
        is_empty_line = (offs_m + P_SEQ) < 0
        acc = tl.where(is_empty_line[:, None], 0.0, acc * (1.0 / l_i[:, None]))
        l = tl.where(is_empty_line, float("-inf"), m_i * sm_scale + tl.log(l_i))
    else:
        acc = acc * (1.0 / l_i[:, None])
        l = m_i * sm_scale + tl.log(l_i) # log(normalizer)

    # -- scale o due to dropout
    if IS_DROPOUT:
        scale = 1.0 / (1.0 - dropout_p)
        acc *= scale

    if DIVISIBLE_M:
        tl.store(l_ptrs, l, cache_modifier=".cg")
        tl.store(o_ptrs, acc.to(input_dtype), cache_modifier=".cg")
    else:
        tl.store(l_ptrs, l, mask=mask_m, cache_modifier=".cg")
        tl.store(o_ptrs, acc.to(input_dtype), mask=mask_m[:, None], cache_modifier=".cg")


# --------------------------- Backward ---------------------------
# NOTE: this function can be overwritten at runtime to use your custom config
def get_bwd_config(B, H, M, N, D, causal):
    if torch.cuda.get_device_capability() == (8, 0):
        if not causal:
            BLOCK_M = 128 if D <= 64 else 64
            BLOCK_N = 64
            num_stages = 2
            num_warps = 4
        else:
            BLOCK_M = 64
            BLOCK_N = 64
            num_stages = 3 if D <= 64 else 2
            num_warps = 4
    elif torch.cuda.get_device_capability() == (8, 6): # tune for RTX-3090, device_capability(8, 6)
        if not causal:
            if D <= 64:
                BLOCK_M, BLOCK_N, num_stages, num_warps = 64, 64, 2, 4
            else:
                BLOCK_M, BLOCK_N, num_stages, num_warps = 64, 64, 2, 8
        else:
            if D <= 64:
                BLOCK_M, BLOCK_N, num_stages, num_warps = 64, 64, 2, 4
            else:
                BLOCK_M, BLOCK_N, num_stages, num_warps = 32, 32, 2, 4
    else:
        BLOCK_M, BLOCK_N, num_stages, num_warps = 32, 32, 1, 4
    return (BLOCK_M, BLOCK_N, num_stages, num_warps)


@triton.jit
def _bwd_preprocess(
    Out, DO,
    Delta,
    p,
    stride_oz, stride_oh, stride_om, stride_ok,
    stride_doz, stride_doh, stride_dom, stride_dok,
    stride_dz, stride_dh, stride_dm,
    M,
    BLOCK_M: tl.constexpr, D_HEAD: tl.constexpr,
    DIVISIBLE_M: tl.constexpr, IS_DROPOUT
):
    off_h = tl.program_id(1)
    off_z = tl.program_id(2)
    Out += off_z * stride_oz + off_h * stride_oh
    DO += off_z * stride_doz + off_h * stride_doh
    Delta += off_z * stride_dz + off_h * stride_dh

    # compute (Out * Dout).sum() for vector interpretation
    off_m = tl.program_id(0) * BLOCK_M + tl.arange(0, BLOCK_M)
    off_n = tl.arange(0, D_HEAD)

    # load
    o_ptrs = Out + off_m[:, None] * stride_om + off_n[None, :] * stride_ok
    do_ptrs = DO + off_m[:, None] * stride_dom + off_n[None, :] * stride_dok

    if DIVISIBLE_M:
        o = tl.load(o_ptrs).to(tl.float32)
        do = tl.load(do_ptrs).to(tl.float32)
    else:
        mask_m = off_m < M
        o = tl.load(o_ptrs, mask=mask_m[:, None]).to(tl.float32)
        do = tl.load(do_ptrs, mask=mask_m[:, None]).to(tl.float32)

    if IS_DROPOUT:
        do *= p

    # compute
    delta = tl.sum(o * do, axis=1)
    # write-back
    d_ptrs = Delta + off_m * stride_dm
    if DIVISIBLE_M:
        tl.store(d_ptrs, delta)
    else:
        tl.store(d_ptrs, delta, mask=mask_m)


@triton.jit
def _bwd_kv_kernel(
    Q, K, V, sm_scale, DO,
    DK, DV,
    L,
    D,
    dropout_p,
    seed,
    offset,
    stride_qz, stride_qh, stride_qm, stride_qk,
    stride_kz, stride_kh, stride_kn, stride_kk,
    stride_vz, stride_vh, stride_vn, stride_vk,
    stride_doz, stride_doh, stride_dom, stride_dok,
    stride_dkz, stride_dkh, stride_dkn, stride_dkk,
    stride_dvz, stride_dvh, stride_dvn, stride_dvk,
    Z, H, M, N, P_SEQ,
    num_groups,
    BLOCK_M: tl.constexpr, BLOCK_DMODEL: tl.constexpr, BLOCK_N: tl.constexpr,
    CAUSAL: tl.constexpr, IS_DROPOUT: tl.constexpr,
    DIVISIBLE_M: tl.constexpr, DIVISIBLE_N: tl.constexpr,
):
    input_dtype = Q.dtype.element_ty
    # -- grid id --
    start_n = tl.program_id(0)
    off_h = tl.program_id(1)
    off_z = tl.program_id(2)
    log2e: tl.constexpr = 1.4426950408889634
    qk_scale = sm_scale * log2e

    # offset pointers for (batch, head)
    off_hk = off_h // num_groups
    Q += off_z * stride_qz + off_h * stride_qh
    K += off_z * stride_kz + off_hk * stride_kh
    V += off_z * stride_vz + off_hk * stride_vh
    DO += off_z * stride_doz + off_h * stride_doh

    # offset pointers for batch/head
    DK += off_z * stride_dkz + off_h * stride_dkh
    DV += off_z * stride_dvz + off_h * stride_dvh

    # offset pointers for batch/head
    D += (off_z * H + off_h) * M
    L += (off_z * H + off_h) * M

    if CAUSAL:
        lo = tl.maximum(start_n * BLOCK_N - P_SEQ, 0)
        lo = (lo // BLOCK_M) * BLOCK_M
    else:
        lo = 0

    offs_m_init = lo + tl.arange(0, BLOCK_M)
    offs_n = start_n * BLOCK_N + tl.arange(0, BLOCK_N)
    offs_m_base = tl.arange(0, BLOCK_M)
    offs_k = tl.arange(0, BLOCK_DMODEL)

    # initialize pointers to value-like data
    q_ptrs = Q + (offs_m_init[:, None] * stride_qm + offs_k[None, :] * stride_qk) # (BLOCK_M, BLOCK_DMODEL)
    k_ptrs = K + (offs_n[:, None] * stride_kn + offs_k[None, :] * stride_kk) # (BLOCK_N, BLOCK_DMODEL)
    v_ptrs = V + (offs_n[:, None] * stride_vn + offs_k[None, :] * stride_vk) # (BLOCK_N, BLOCK_DMODEL)
    do_ptrs = DO + (offs_m_init[:, None] * stride_dom + offs_k[None, :] * stride_dok) # (BLOCK_M, BLOCK_DMODEL)

    dv_ptrs = DV + (offs_n[:, None] * stride_dvn + offs_k[None, :] * stride_dvk) # (BLOCK_N, BLOCK_DMODEL)
    dk_ptrs = DK + (offs_n[:, None] * stride_dkn + offs_k[None, :] * stride_dkk) # (BLOCK_N, BLOCK_DMODEL)

    # k and v stay in SRAM throughout
    if DIVISIBLE_N:
        v = tl.load(v_ptrs)
        k = tl.load(k_ptrs)
    else:
        mask_n = offs_n < N
        v = tl.load(v_ptrs, mask=mask_n[:, None])
        k = tl.load(k_ptrs, mask=mask_n[:, None])

    # dropout
    if IS_DROPOUT:
        colblock_base = off_z * H * M * N + off_h * M * N + start_n * BLOCK_N
        offs_rng_base = offset + colblock_base
        offs_rng_base += tl.arange(0, BLOCK_M)[:, None] * N
        offs_rng_base += tl.arange(0, BLOCK_N)[None, :]

    # initialize dk amd dv
    dk = tl.zeros([BLOCK_N, BLOCK_DMODEL], dtype=tl.float32)
    dv = tl.zeros([BLOCK_N, BLOCK_DMODEL], dtype=tl.float32)

    # loop over a col
    for start_m in range(lo, M, BLOCK_M):
        start_m = tl.multiple_of(start_m, BLOCK_M)
        offs_m = start_m + offs_m_base
        causal_mask = (P_SEQ + offs_m[:, None]) >= (offs_n[None, :]) # (BLOCK_M, BLOCK_N)

        # load q1, k1, q2, k2, v, do on-chip
        if DIVISIBLE_M:
            q = tl.load(q_ptrs)
        else:
            mask_m = offs_m < M
            valid_mask = mask_m[:, None] # & mask_n
            q = tl.load(q_ptrs, mask=mask_m[:, None])
        # recompute p = softmax(qk * sm_scale, dim=-1)
        s = tl.zeros([BLOCK_M, BLOCK_N], dtype=tl.float32)
        s += tl.dot(q, tl.trans(k))

        # NOTE: since softmax in backward is pointwise, the normalizer has been saved in fwd)
        # So masking on s is not needed.
        # s = tl.where(valid_mask, s , float("-inf"))
        # if CAUSAL:
        #     s = tl.where(causal_mask, s, float("-inf"))

        # -- recompute p ---
        if DIVISIBLE_M:
            l = tl.load(L + offs_m)
        else:
            l = tl.load(L + offs_m, mask=mask_m)
        p = tl.math.exp2(s * qk_scale - l[:, None] * log2e) # (BLOCK_M, BLOCK_N)

        if not DIVISIBLE_M:
            p = tl.where(valid_mask, p, 0.0)
        if CAUSAL:
            p = tl.where(causal_mask, p, 0.0)

        # -- apply dropout --
        if IS_DROPOUT:
            offs_rng = offs_rng_base + start_m * N
            pmask = tl.rand(seed, offs_rng, n_rounds=6) > dropout_p
            p *= pmask

        # compute dv = dot(p, do)
        if DIVISIBLE_M:
            do = tl.load(do_ptrs)
        else:
            do = tl.load(do_ptrs, mask=mask_m[:, None]) # (BLOCK_M, BLOCK_DMODEL)
        dv += tl.dot(tl.trans(p.to(do.dtype)), do) # (BLOCK_N, BLOCK_DMODEL)  # still correct

        # compute dp = dot(v, do)
        if DIVISIBLE_M:
            delta = tl.load(D + offs_m)
        else:
            delta = tl.load(D + offs_m, mask=mask_m)
        dp = tl.zeros([BLOCK_M, BLOCK_N], dtype=tl.float32)
        dp += tl.dot(do, tl.trans(v))

        # compute ds = p * (dp - delta[:, None])
        ds = p * (dp - delta[:, None]) # (BLOCK_M, BLOCK_N)

        if not DIVISIBLE_M:
            ds = tl.where(valid_mask, ds, 0.0)
        if CAUSAL:
            ds = tl.where(causal_mask, ds, 0.0)
        ds = ds.to(input_dtype)

        # compute dk = dot(ds.T, q) masking
        dk += tl.dot(tl.trans(ds), q)

        # increment pointers
        q_ptrs += BLOCK_M * stride_qm
        do_ptrs += BLOCK_M * stride_dom

    dk *= sm_scale
    if DIVISIBLE_N:
        tl.store(dk_ptrs, dk.to(input_dtype)) # (BLOCK_N, BLOCK_DMODEL)
        tl.store(dv_ptrs, dv.to(input_dtype)) # (BLOCK_N, BLOCK_DMODEL,)
    else:
        tl.store(dk_ptrs, dk.to(input_dtype), mask=mask_n[:, None]) # (BLOCK_N, BLOCK_DMODEL)
        tl.store(dv_ptrs, dv.to(input_dtype), mask=mask_n[:, None]) # (BLOCK_N, BLOCK_DMODEL,)


@triton.jit
def _bwd_q_kernel(
    Q, K, V, sm_scale, DO,
    DQ,
    L,
    D,
    dropout_p,
    seed,
    offset,
    stride_qz, stride_qh, stride_qm, stride_qk,
    stride_kz, stride_kh, stride_kn, stride_kk,
    stride_vz, stride_vh, stride_vn, stride_vk,
    stride_doz, stride_doh, stride_dom, stride_dok,
    stride_dqz, stride_dqh, stride_dqm, stride_dqk,
    Z, H, M, N, P_SEQ,
    num_groups,
    BLOCK_M: tl.constexpr, BLOCK_DMODEL: tl.constexpr, BLOCK_N: tl.constexpr,
    CAUSAL: tl.constexpr, IS_DROPOUT: tl.constexpr, LARGER_M: tl.constexpr,
    DIVISIBLE_M: tl.constexpr, DIVISIBLE_N: tl.constexpr,
):
    input_dtype = Q.dtype.element_ty
    # -- grid id --
    start_m = tl.program_id(0)
    off_h = tl.program_id(1)
    off_z = tl.program_id(2)

    # scale sm_scale by log_2(e) and use
    # 2^x instead of exp in the loop because CSE and LICM
    # don't work as expected with `exp` in the loop
    log2e: tl.constexpr = 1.4426950408889634
    qk_scale = sm_scale * log2e

    # offset pointers for (batch, head)
    off_hk = off_h // num_groups
    Q += off_z * stride_qz + off_h * stride_qh
    K += off_z * stride_kz + off_hk * stride_kh
    V += off_z * stride_vz + off_hk * stride_vh
    DO += off_z * stride_doz + off_h * stride_doh
    D += (off_z * H + off_h) * M
    L += (off_z * H + off_h) * M

    # offset pointers for batch/head
    DQ += off_z * stride_dqz + off_h * stride_dqh

    offs_m = start_m * BLOCK_M + tl.arange(0, BLOCK_M)
    offs_n_base = tl.arange(0, BLOCK_N)
    offs_n_init = offs_n_base
    offs_k = tl.arange(0, BLOCK_DMODEL)

    # initialize pointers to value-like data
    q_ptrs = Q + (offs_m[:, None] * stride_qm + offs_k[None, :] * stride_qk) # (BLOCK_M, BLOCK_DMODEL)
    k_ptrs = K + (offs_n_init[:, None] * stride_kn + offs_k[None, :] * stride_kk) # (BLOCK_N, BLOCK_DMODEL)
    v_ptrs = V + (offs_n_init[:, None] * stride_vn + offs_k[None, :] * stride_vk) # (BLOCK_N, BLOCK_DMODEL)

    dq_ptrs = DQ + (offs_m[:, None] * stride_dqm + offs_k[None, :] * stride_dqk) # (BLOCK_M, BLOCK_DMODEL)
    do_ptrs = DO + (offs_m[:, None] * stride_dom + offs_k[None, :] * stride_dok) # (BLOCK_M, BLOCK_DMODEL)

    # pointer to row-wise quantities in value-like data
    d_ptrs = D + offs_m
    l_ptrs = L + offs_m

    # load q: it will stay in SRAM throughout
    if DIVISIBLE_M:
        q = tl.load(q_ptrs)
        do = tl.load(do_ptrs)
        delta = tl.load(d_ptrs)
        l = tl.load(l_ptrs)
    else:
        mask_m = offs_m < M
        q = tl.load(q_ptrs, mask=mask_m[:, None])
        do = tl.load(do_ptrs, mask=mask_m[:, None])
        delta = tl.load(d_ptrs, mask=mask_m)
        l = tl.load(l_ptrs, mask=mask_m)

    # initialize dq
    dq = tl.zeros([BLOCK_M, BLOCK_DMODEL], dtype=tl.float32)

    # loop over k, v and update accumulator
    # see note "Loop-Bound-For-N"
    if CAUSAL:
        hi = tl.minimum(N, P_SEQ + (start_m + 1) * BLOCK_M)
        if LARGER_M:
            hi = tl.maximum(0, hi)
    else:
        hi = N

    # dropout
    if IS_DROPOUT:
        rowblock_base = off_z * H * M * N + off_h * M * N + start_m * BLOCK_M * N
        offs_rng_base = offset + rowblock_base
        offs_rng_base += tl.arange(0, BLOCK_M)[:, None] * N
        offs_rng_base += tl.arange(0, BLOCK_N)[None, :]

    # loop over a row
    for start_n in range(0, hi, BLOCK_N):
        offs_n = start_n + offs_n_base

        # load k1, k2, v on chip
        if DIVISIBLE_N:
            v = tl.load(v_ptrs)
            k = tl.load(k_ptrs)
        else:
            mask_n = offs_n < N
            v = tl.load(v_ptrs, mask=mask_n[:, None])
            k = tl.load(k_ptrs, mask=mask_n[:, None])


        # recompute p = softmax(qk * sm_scale, dim=-1)
        if not DIVISIBLE_N:
            valid_mask = mask_n # & mask_m[:, None]
        if CAUSAL:
            causal_mask = (P_SEQ + offs_m[:, None]) >= (offs_n[None, :]) # (BLOCK_M, BLOCK_N)
        s = tl.zeros([BLOCK_M, BLOCK_N], dtype=tl.float32)
        s += tl.dot(q, tl.trans(k))

        # NOTE: since softmax in backward is pointwise, the normalizer has been saved in fwd)
        # So masking on s is not needed.
        # if CAUSAL:
        #     s = tl.where(causal_mask & valid_mask, s, float("-inf"))
        # else:
        #     s = tl.where(valid_mask, s, float("-inf"))
        p = tl.math.exp2(s * qk_scale - l[:, None] * log2e) # (BLOCK_M, BLOCK_N)

        # -- apply dropout --
        if IS_DROPOUT:
            offs_rng = start_n + offs_rng_base
            pmask = tl.rand(seed, offs_rng, n_rounds=6) > dropout_p
            p *= pmask

        # compute dp = dot(v, do)
        dp = tl.zeros([BLOCK_M, BLOCK_N], dtype=tl.float32)
        dp += tl.dot(do.to(input_dtype), tl.trans(v))
        # no need to mask dp
        # if CAUSAL:
        #     dp = tl.where(causal_mask & valid_mask, dp, 0.0)
        # else:
        #     dp = tl.where(valid_mask, dp, 0.0)

        # compute ds = p * (dp - delta[:, None])
        # move scale out to dq at last
        ds = p * (dp - delta[:, None]) # (BLOCK_M, BLOCK_N)

        # mask ds to ensure no small values
        if not DIVISIBLE_N:
            ds = tl.where(valid_mask, ds, 0.0)
        if CAUSAL:
            ds = tl.where(causal_mask, ds, 0.0)

        dq += tl.dot(ds.to(input_dtype), k)

        # increment pointers
        k_ptrs += BLOCK_N * stride_kn
        v_ptrs += BLOCK_N * stride_vn

    dq *= sm_scale
    if DIVISIBLE_M:
        tl.store(dq_ptrs, dq.to(input_dtype))
    else:
        tl.store(dq_ptrs, dq.to(input_dtype), mask=mask_m[:, None])<|MERGE_RESOLUTION|>--- conflicted
+++ resolved
@@ -22,15 +22,7 @@
 # --------------------------- public API ---------------------------
 class FlashAttention(torch.autograd.Function):
     @staticmethod
-<<<<<<< HEAD
-    def forward(ctx, q, k, v, causal, sm_scale, dropout_p,
-                return_log_normalizer=False,
-                return_total_attention=False,
-                return_seed_offset=False):
-=======
-    def forward(ctx, q, k, v, causal, sm_scale, return_log_normalizer, return_total_attention):
-        # size, stride, dtype checking
->>>>>>> 13664fc3
+    def forward(ctx, q, k, v, causal, sm_scale, dropout_p, return_log_normalizer, return_total_attention, return_seed_offset):
         Dq, Dk, Dv = q.shape[-1], k.shape[-1], v.shape[-1]
         assert Dq == Dk == Dv, "feature size of q, k, v should be equal"
         assert Dk in {16, 32, 64, 128}
@@ -48,18 +40,16 @@
         if sm_scale is None:
             sm_scale = 1. / math.sqrt(D)
 
-<<<<<<< HEAD
+        # contiguity
+        q, k, v = maybe_contiguous(q), maybe_contiguous(k), maybe_contiguous(v)
+
         # Dropout preparation.
         is_dropout = dropout_p > 0
         if is_dropout:
-            n_dropouts = B * H * M * N
-            seed, offset = philox_cuda_seed_offset(n_dropouts)
+            offset_increment = B * H * M * N
+            seed, offset = philox_cuda_seed_offset(offset_increment)
         else:
             seed, offset = 0, 0
-=======
-        # contiguity
-        q, k, v = maybe_contiguous(q), maybe_contiguous(k), maybe_contiguous(v)
->>>>>>> 13664fc3
 
         # to work around https://github.com/openai/triton/issues/2441
         device = torch.cuda.device_of(q)
@@ -98,7 +88,7 @@
                     num_warps=num_warps, num_stages=num_stages,
                 )
             else: # split kv
-                assert not is_dropout, "Cannot apply dropout with splitkv yet."
+                assert not is_dropout, "Cannot apply dropout with splitkv."
                 BLOCK_M, BLOCK_N, num_stages, num_warps = config_for_split_kv
 
                 divisible_m = M % BLOCK_M == 0
@@ -156,7 +146,6 @@
         ctx.save_for_backward(q, k, v, o, L)
         ctx.sm_scale = sm_scale
         ctx.causal = causal
-        ctx.is_dropout = is_dropout
         ctx.dropout_p = dropout_p
         ctx.seed = seed
         ctx.offset = offset
@@ -167,8 +156,8 @@
                 o,
                 L if return_log_normalizer else None,
                 tot_attn if return_total_attention else None,
-                seed if return_seed_offset else None,
-                offset if return_seed_offset else None
+                seed if is_dropout and return_seed_offset else None,
+                offset if is_dropout and return_seed_offset else None
             )
             return outs
         return o
@@ -178,8 +167,8 @@
         q, k, v, o, L = ctx.saved_tensors
         sm_scale = ctx.sm_scale
         causal = ctx.causal
-        is_dropout = ctx.is_dropout
         dropout_p = ctx.dropout_p
+        is_dropout = ctx.dropout_p > 0
         seed = ctx.seed
         offset = ctx.offset
 
@@ -202,14 +191,15 @@
             divisible_m = M % BLOCK_M == 0
             divisible_n = N % BLOCK_N == 0
 
-            p = 1 / (1 - dropout_p)
+            # reciprocal dropout scale
+            rp = 1 / (1 - dropout_p)
 
             delta = torch.empty_like(L)
             grid = (triton.cdiv(M, BLOCK_M), H, B)
             _bwd_preprocess[grid](
                 o, do,
                 delta,
-                p,
+                rp,
                 o.stride(0), o.stride(1), o.stride(2), o.stride(3),
                 do.stride(0), do.stride(1), do.stride(2), do.stride(3),
                 delta.stride(0), delta.stride(1), delta.stride(2),
@@ -238,12 +228,9 @@
                 dk.stride(0), dk.stride(1), dk.stride(2), dk.stride(3),
                 dv.stride(0), dv.stride(1), dv.stride(2), dv.stride(3),
                 B, H, M, N, P_SEQ,
-<<<<<<< HEAD
-                IS_DROPOUT=is_dropout,
-=======
                 num_groups,
->>>>>>> 13664fc3
-                BLOCK_M=BLOCK_M, BLOCK_DMODEL=D, BLOCK_N=BLOCK_N, CAUSAL=causal,
+                BLOCK_M=BLOCK_M, BLOCK_DMODEL=D, BLOCK_N=BLOCK_N,
+                CAUSAL=causal, IS_DROPOUT=is_dropout,
                 DIVISIBLE_M=divisible_m, DIVISIBLE_N=divisible_n,
                 num_stages=num_stages, num_warps=num_warps,
             )
@@ -263,24 +250,15 @@
                 do.stride(0), do.stride(1), do.stride(2), do.stride(3),
                 dq.stride(0), dq.stride(1), dq.stride(2), dq.stride(3),
                 B, H, M, N, P_SEQ,
-<<<<<<< HEAD
-                IS_DROPOUT=is_dropout,
-=======
                 num_groups,
->>>>>>> 13664fc3
                 BLOCK_M=BLOCK_M, BLOCK_DMODEL=D, BLOCK_N=BLOCK_N,
-                CAUSAL=causal, LARGER_M=larger_m,
+                CAUSAL=causal, IS_DROPOUT=is_dropout, LARGER_M=larger_m,
                 DIVISIBLE_M=divisible_m, DIVISIBLE_N=divisible_n,
                 num_stages=num_stages, num_warps = num_warps,
             )
-<<<<<<< HEAD
-
-        return dq, dk, dv, None, None, None, None, None, None
-=======
             dk = dk.reshape((B, Hk, num_groups, N, D)).sum(2)
             dv = dv.reshape((B, Hk, num_groups, N, D)).sum(2)
-        return dq, dk, dv, None, None, None, None
->>>>>>> 13664fc3
+        return dq, dk, dv, None, None, None, None, None, None
 
 
 def attention(q, k, v, causal=False, sm_scale=None, dropout_p=0.0,
@@ -298,6 +276,7 @@
         dropout_p(float): Dropout probability.
         return_log_normalizer(bool): Whether to return the log normalizer of softmax inside attention.
         return_total_attention(bool): Whether to return the sum of attention along q's sequence dimendion.
+        return_seed_offset(bool): Whether to return dropout seed and offset
 
     Returns:
         out(torch.Tensor): The output. The shape is (batch_size, num_heads_q, seqlen_q, headdim).
@@ -306,6 +285,8 @@
 
         log_normalizer(torch.Tensor): The log normalizer. The shape is (batch_size, num_heads_q, seqlen_q).
         total_attention(torch.Tensor): The total attention. The shape is (batch_size, num_heads_q, seqlen_k).
+        seed(int): The Philox seed used in dropout.
+        offset(int): The starting Philox offset used in dropout.
 
     Notes:
         `num_heads_q` must be a multiple of `num_heads_k`.
@@ -552,7 +533,7 @@
 def _bwd_preprocess(
     Out, DO,
     Delta,
-    p,
+    rp,
     stride_oz, stride_oh, stride_om, stride_ok,
     stride_doz, stride_doh, stride_dom, stride_dok,
     stride_dz, stride_dh, stride_dm,
@@ -582,11 +563,15 @@
         o = tl.load(o_ptrs, mask=mask_m[:, None]).to(tl.float32)
         do = tl.load(do_ptrs, mask=mask_m[:, None]).to(tl.float32)
 
-    if IS_DROPOUT:
-        do *= p
 
     # compute
     delta = tl.sum(o * do, axis=1)
+    
+    # (NOTE) dropout scaling doesn't affect delta's value
+    # when dropout is applied, o and do are actually scaled.
+    # original_o equals o times reverse scale while original_do is do times scale,
+    # and thus delta remains unchanged.
+
     # write-back
     d_ptrs = Delta + off_m * stride_dm
     if DIVISIBLE_M:
@@ -674,6 +659,7 @@
         offs_rng_base = offset + colblock_base
         offs_rng_base += tl.arange(0, BLOCK_M)[:, None] * N
         offs_rng_base += tl.arange(0, BLOCK_N)[None, :]
+        rp = 1. / (1. - dropout_p)
 
     # initialize dk amd dv
     dk = tl.zeros([BLOCK_N, BLOCK_DMODEL], dtype=tl.float32)
@@ -714,18 +700,24 @@
         if CAUSAL:
             p = tl.where(causal_mask, p, 0.0)
 
-        # -- apply dropout --
-        if IS_DROPOUT:
-            offs_rng = offs_rng_base + start_m * N
-            pmask = tl.rand(seed, offs_rng, n_rounds=6) > dropout_p
-            p *= pmask
-
         # compute dv = dot(p, do)
         if DIVISIBLE_M:
             do = tl.load(do_ptrs)
         else:
             do = tl.load(do_ptrs, mask=mask_m[:, None]) # (BLOCK_M, BLOCK_DMODEL)
-        dv += tl.dot(tl.trans(p.to(do.dtype)), do) # (BLOCK_N, BLOCK_DMODEL)  # still correct
+
+        if IS_DROPOUT:
+            # do *= rp
+            offs_rng = offs_rng_base + start_m * N
+            pmask = tl.rand(seed, offs_rng, n_rounds=6) > dropout_p
+            p_masked = p * pmask
+            p_masked = p_masked.to(input_dtype)
+
+        # -- apply dropout --
+        if IS_DROPOUT:
+            dv += tl.dot(tl.trans(p_masked), do) * rp # (BLOCK_N, BLOCK_DMODEL)  # still correct
+        else:
+            dv += tl.dot(tl.trans(p), do) # (BLOCK_N, BLOCK_DMODEL)  # still correct
 
         # compute dp = dot(v, do)
         if DIVISIBLE_M:
@@ -734,6 +726,11 @@
             delta = tl.load(D + offs_m, mask=mask_m)
         dp = tl.zeros([BLOCK_M, BLOCK_N], dtype=tl.float32)
         dp += tl.dot(do, tl.trans(v))
+
+        # -- apply dropout --
+        if IS_DROPOUT:
+            dp *= rp
+            dp *= pmask
 
         # compute ds = p * (dp - delta[:, None])
         ds = p * (dp - delta[:, None]) # (BLOCK_M, BLOCK_N)
@@ -852,6 +849,8 @@
         offs_rng_base = offset + rowblock_base
         offs_rng_base += tl.arange(0, BLOCK_M)[:, None] * N
         offs_rng_base += tl.arange(0, BLOCK_N)[None, :]
+        rp = 1. / (1. - dropout_p)
+        do *= rp.to(do.dtype)
 
     # loop over a row
     for start_n in range(0, hi, BLOCK_N):
@@ -865,7 +864,6 @@
             mask_n = offs_n < N
             v = tl.load(v_ptrs, mask=mask_n[:, None])
             k = tl.load(k_ptrs, mask=mask_n[:, None])
-
 
         # recompute p = softmax(qk * sm_scale, dim=-1)
         if not DIVISIBLE_N:
@@ -883,15 +881,16 @@
         #     s = tl.where(valid_mask, s, float("-inf"))
         p = tl.math.exp2(s * qk_scale - l[:, None] * log2e) # (BLOCK_M, BLOCK_N)
 
-        # -- apply dropout --
+        # compute dp = dot(v, do)
+        dp = tl.zeros([BLOCK_M, BLOCK_N], dtype=tl.float32)
+        dp += tl.dot(do.to(input_dtype), tl.trans(v))
+
         if IS_DROPOUT:
             offs_rng = start_n + offs_rng_base
             pmask = tl.rand(seed, offs_rng, n_rounds=6) > dropout_p
-            p *= pmask
-
-        # compute dp = dot(v, do)
-        dp = tl.zeros([BLOCK_M, BLOCK_N], dtype=tl.float32)
-        dp += tl.dot(do.to(input_dtype), tl.trans(v))
+            dp *= pmask
+            # p_dropout = p * pmask.to(tl.float32)
+
         # no need to mask dp
         # if CAUSAL:
         #     dp = tl.where(causal_mask & valid_mask, dp, 0.0)
